--- conflicted
+++ resolved
@@ -51,11 +51,7 @@
         $order = $this->constructOrder($order);
 
         $query = "SELECT{$limit1} {$columns} FROM {$table}{$where}{$order}{$limit2};";
-<<<<<<< HEAD
-        $conn = DB::getConnection($this->meta->database)->getPdoConnection();
-=======
-        $conn = DB::getConnection($this->meta->database)->getPDO();
->>>>>>> d6fd512c
+        $conn = DB::getConnection($this->meta->database)->getPDO();
 
         $stmt = $this->prepare($conn, $query, $fetchType, $class);
         $this->execute($stmt, $args);
@@ -89,11 +85,7 @@
         $order = $this->constructOrder($order);
 
         $query = "SELECT DISTINCT {$sqlColumns} FROM {$table}{$where}{$order};";
-<<<<<<< HEAD
-        $conn = DB::getConnection($this->meta->database)->getPdoConnection();
-=======
-        $conn = DB::getConnection($this->meta->database)->getPDO();
->>>>>>> d6fd512c
+        $conn = DB::getConnection($this->meta->database)->getPDO();
 
         $stmt = $this->prepare($conn, $query, $fetchType);
         $this->execute($stmt, $args);
@@ -125,11 +117,7 @@
         list($where, $args) = $this->constructWhere($filter);
 
         $query = "SELECT COUNT(*) AS count FROM {$table}{$where};";
-<<<<<<< HEAD
-        $conn = DB::getConnection($this->meta->database)->getPdoConnection();
-=======
-        $conn = DB::getConnection($this->meta->database)->getPDO();
->>>>>>> d6fd512c
+        $conn = DB::getConnection($this->meta->database)->getPDO();
 
         $fetchType = PDO::FETCH_ASSOC;
 
@@ -160,11 +148,7 @@
         $select = $aggregate->render();
 
         $query = "SELECT {$select} as aggregate FROM {$table}{$where};";
-<<<<<<< HEAD
-        $conn = DB::getConnection($this->meta->database)->getPdoConnection();
-=======
-        $conn = DB::getConnection($this->meta->database)->getPDO();
->>>>>>> d6fd512c
+        $conn = DB::getConnection($this->meta->database)->getPDO();
 
         $fetchType = PDO::FETCH_ASSOC;
 
@@ -227,11 +211,7 @@
         $query .= "){$returning};";
 
         // Run query
-<<<<<<< HEAD
-        $conn = DB::getConnection($meta->database)->getPdoConnection();
-=======
         $conn = DB::getConnection($meta->database)->getPDO();
->>>>>>> d6fd512c
         $stmt = $this->prepare($conn, $query);
         $this->execute($stmt, $args);
 
@@ -289,11 +269,7 @@
         $query .= implode(' AND ', $where);
 
         // Run the query
-<<<<<<< HEAD
-        $conn = DB::getConnection($meta->database)->getPdoConnection();
-=======
         $conn = DB::getConnection($meta->database)->getPDO();
->>>>>>> d6fd512c
         $stmt = $this->prepare($conn, $query);
         $this->execute($stmt, $args);
         return $stmt->rowCount();
@@ -323,11 +299,7 @@
         $query = "DELETE FROM {$this->meta->table} WHERE {$where}";
 
         // Run the query
-<<<<<<< HEAD
-        $conn = DB::getConnection($this->meta->database)->getPdoConnection();
-=======
-        $conn = DB::getConnection($this->meta->database)->getPDO();
->>>>>>> d6fd512c
+        $conn = DB::getConnection($this->meta->database)->getPDO();
         $stmt = $this->prepare($conn, $query);
         $this->execute($stmt, $args);
         return $stmt->rowCount();
@@ -358,11 +330,7 @@
         $query .= $where;
 
         // Run the query
-<<<<<<< HEAD
-        $conn = DB::getConnection($this->meta->database)->getPdoConnection();
-=======
-        $conn = DB::getConnection($this->meta->database)->getPDO();
->>>>>>> d6fd512c
+        $conn = DB::getConnection($this->meta->database)->getPDO();
         $stmt = $this->prepare($conn, $query);
         $this->execute($stmt, $args);
         return $stmt->rowCount();
@@ -378,11 +346,7 @@
         $query = "DELETE FROM {$this->meta->table}{$where}";
 
         // Run the query
-<<<<<<< HEAD
-        $conn = DB::getConnection($this->meta->database)->getPdoConnection();
-=======
-        $conn = DB::getConnection($this->meta->database)->getPDO();
->>>>>>> d6fd512c
+        $conn = DB::getConnection($this->meta->database)->getPDO();
         $stmt = $this->prepare($conn, $query);
         $this->execute($stmt, $args);
         return $stmt->rowCount();
