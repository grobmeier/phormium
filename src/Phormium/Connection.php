<?php

namespace Phormium;

use PDO;

/**
 * Wrapper for a PDO connection, which enables direct SQL executions and access
 * to the underlying PDO connection object.
 */
class Connection
{
    /** The wrapped PDO connection */
    private $pdo;

    /**
     * Constructs a new wrapper with the given PDO connection
     *
     * @param PDO $pdo
     */
    public function __construct(PDO $pdo)
    {
        $this->pdo = $pdo;
    }

    /**
     * Prepares and executes an SQL query using the given SQL and arguments.
     *
     * Fetches and returns the resulting data.
     *
     * @param string $query The SQL query to execute, may contain named params.
     * @param array $arguments The arguments used to substitute params.
     * @param integer $fetchStyle One of PDO::FETCH_* constants.
     * @param string $class When using PDO::FETCH_CLASS, class to fetch into.
     * @return array The resulting data.
     */
    public function preparedQuery($query, $arguments = array(), $fetchStyle = PDO::FETCH_ASSOC, $class = null)
    {
        Log::debug("Preparing query: $query");
        $stmt = $this->pdo->prepare($query);

        if ($fetchStyle === PDO::FETCH_CLASS && isset($class)) {
            $stmt->setFetchMode(PDO::FETCH_CLASS, $class);
        }

        $stmt->execute($arguments);

        return $this->fetchAll($stmt, $fetchStyle);
    }

    /**
     * Executes a query without preparing the statement. Fetches and returns the
     * resulting data.
     *
     * If queries are repeated it's often the better to use preparedQuery()
     * from performance perspective.
     *
<<<<<<< HEAD
     * @param string $query the SQL query to execute.
=======
     * @param string $query The SQL query to execute.
>>>>>>> b69f3994
     * @param integer $fetchStyle One of PDO::FETCH_* constants.
     * @return array The resulting data.
     */
    public function query($query, $fetchStyle = PDO::FETCH_ASSOC, $class = null)
    {
        Log::debug("Executing query: $query");
        $stmt = $this->pdo->query($query);

        if ($fetchStyle === PDO::FETCH_CLASS && isset($class)) {
            $stmt->setFetchMode(PDO::FETCH_CLASS, $class);
        }

        return $this->fetchAll($stmt, $fetchStyle);
    }

    /**
     * Executed a prepared statement which do not have
     * return values, like INSERT or DELETE
     *
     * @param $query the query to execute
     * @param null $arguments
     * @return bool
     */
    public function preparedExecute($query, $arguments = null)
    {
        $stmt = $this->pdo->prepare($query);
        return $stmt->execute($arguments);
    }

    /**
     * Executes a statement and returns the number of affected rows.
     * The method is useful for updates or deletes, which do
     * not return anything.
     *
     * @param $query The SQL query to execute.
     * @return integer Number of rows affected by the query.
     */
    public function execute($query)
    {
        return $this->pdo->exec($query);
    }

    /**
     * Prepares, then executes a statement and returns the number of affected
     * rows.
     *
     * The method is useful for updates or deletes, which do
     * not return anything.
     *
     * @param string $query The SQL query to execute.
     * @param array $arguments The arguments used to substitute params.
     * @return integer Number of rows affected by the query.
     */
    public function preparedExecute($query, $arguments = array())
    {
        Log::debug("Preparing query: $query");
        $stmt = $this->pdo->prepare($query);

        $stmt->execute($arguments);
        return $stmt->rowCount();
    }

    /**
     * Returns the underlying PDO connection
     *
     * @return PDO
     */
    public function getPDO()
    {
        return $this->pdo;
    }

    /** Returns the name of the driver for the underlying PDO connection. */
    public function getDriver()
    {
        return $this->pdo->getAttribute(PDO::ATTR_DRIVER_NAME);
    }

    /** Calls BEGIN on the underlying PDO connection */
    public function beginTransaction()
    {
        $this->pdo->beginTransaction();
    }

    /** Calls COMMIT on the underlying PDO connection */
    public function commit()
    {
        $this->pdo->commit();
    }

    /** Calls ROLLBACK on the underlying PDO connection */
    public function rollback()
    {
        $this->pdo->rollback();
    }

    /**
     * Fetches all resulting records from a PDO statement.
     *
     * This method uses fetch() in a loop instead of fetchAll(), because the
     * latter method has problems on Informix: If a record is locked, fetchAll()
     * will only return records upto the locked record, without raising an
     * error. Fetch, on the other hand will produce an error.
     */
    private function fetchAll($stmt, $fetchStyle)
    {
        $data = array();
        while ($row = $stmt->fetch($fetchStyle)) {
            $data[] = $row;
        }
        return $data;
    }

    /** Logs the execute arguments if logging is enabled. */
    public function logExecute($args)
    {
        if (Config::isLoggingEnabled()) {
            foreach ($args as &$arg) {
                if ($arg === null) {
                    $arg = "NULL";
                } elseif (is_string($arg)) {
                    $arg = '"' . $arg . '"';
                }
            }

            if (empty($args)) {
                Log::debug("Executing query with no args.");
            } else {
                Log::debug("Executing query with args: " . implode(', ', $args));
            }
        }
    }
}<|MERGE_RESOLUTION|>--- conflicted
+++ resolved
@@ -55,11 +55,7 @@
      * If queries are repeated it's often the better to use preparedQuery()
      * from performance perspective.
      *
-<<<<<<< HEAD
-     * @param string $query the SQL query to execute.
-=======
      * @param string $query The SQL query to execute.
->>>>>>> b69f3994
      * @param integer $fetchStyle One of PDO::FETCH_* constants.
      * @return array The resulting data.
      */
@@ -73,20 +69,6 @@
         }
 
         return $this->fetchAll($stmt, $fetchStyle);
-    }
-
-    /**
-     * Executed a prepared statement which do not have
-     * return values, like INSERT or DELETE
-     *
-     * @param $query the query to execute
-     * @param null $arguments
-     * @return bool
-     */
-    public function preparedExecute($query, $arguments = null)
-    {
-        $stmt = $this->pdo->prepare($query);
-        return $stmt->execute($arguments);
     }
 
     /**
